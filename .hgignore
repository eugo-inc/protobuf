--- conflicted
+++ resolved
@@ -1,27 +1,14 @@
-<<<<<<< HEAD
-glob:build_output/
-glob:build_temp/
-glob:bin/
-glob:obj/
-glob:*.cache
-glob:*.suo
-glob:*.user
-glob:_ReSharper*
-
-=======
-syntax: glob
-
-build_output/
-build_temp/
-bin/
-obj/
-*.cache
-_ReSharper.*
-*.user
-*.suo
-
-
-syntax: regexp
-build/\d{1,3}\.\d{1,3}\.\d{1,3}\.\d{1,5}/
-
->>>>>>> 232c7956
+syntax: glob
+
+build_output/
+build_temp/
+bin/
+obj/
+*.cache
+_ReSharper.*
+*.user
+*.suo
+
+
+syntax: regexp
+build/\d{1,3}\.\d{1,3}\.\d{1,3}\.\d{1,5}/