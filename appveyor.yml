--- conflicted
+++ resolved
@@ -1,9 +1,3 @@
-<<<<<<< HEAD
-=======
-platform:
-  - Win64
-
->>>>>>> f7ada128
 configuration:
   - Debug
 
@@ -22,17 +16,14 @@
       BUILD_DLL: ON
       UNICODE: ON
 
-<<<<<<< HEAD
     - platform: Win64
-      language: csharp
-=======
-    - language: cpp
+      language: cpp
       image: Visual Studio 2017
       BUILD_DLL: OFF
       UNICODE: ON
 
-    - language: csharp
->>>>>>> f7ada128
+    - platform: Win64
+      language: csharp
       image: Visual Studio 2017
 
 # Our build scripts run tests automatically; we don't want AppVeyor
