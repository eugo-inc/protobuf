<?xml version="1.0" encoding="UTF-8"?>
<package packagerversion="1.9.5" version="2.0" xmlns="http://pear.php.net/dtd/package-2.0" xmlns:tasks="http://pear.php.net/dtd/tasks-1.0" xmlns:xsi="http://www.w3.org/2001/XMLSchema-instance" xsi:schemaLocation="http://pear.php.net/dtd/tasks-1.0 http://pear.php.net/dtd/tasks-1.0.xsd http://pear.php.net/dtd/package-2.0 http://pear.php.net/dtd/package-2.0.xsd">
 <name>protobuf</name>
 <channel>pecl.php.net</channel>
 <summary>Google's language-neutral, platform-neutral, extensible mechanism for serializing structured data.</summary>
 <description>https://developers.google.com/protocol-buffers/</description>
 <lead>
  <name>Bo Yang</name>
  <user>stanleycheung</user>
  <email>protobuf-opensource@google.com</email>
  <active>yes</active>
 </lead>
<<<<<<< HEAD
 <date>2021-02-18</date>
 <time>10:33:10</time>
 <version>
  <release>3.15.0</release>
  <api>3.15.0</api>
=======
 <date>2021-02-19</date>
 <time>10:50:04</time>
 <version>
  <release>3.15.1</release>
  <api>3.15.1</api>
>>>>>>> 052dc799
 </version>
 <stability>
  <release>stable</release>
  <api>stable</api>
 </stability>
 <license uri="https://opensource.org/licenses/BSD-3-Clause">3-Clause BSD License</license>
 <notes>
 New changes in 3.15.0:
  * unregister INI entries and fix invalid read on shutdown (#8042)
  * Fix PhpDoc comments for message accessors to include &quot;|null&quot;. (#8136)
  * fix: convert native PHP floats to single precision (#8187)
  * Fixed PHP to support field numbers &gt;=2**28. (#8235)
  * feat: add support for deprecated fields to PHP compiler (#8223)
  * Protect against stack overflow if the user derives from Message. (#8248)
  * Fixed clone for Message, RepeatedField, and MapField. (#8245)
  * Updated upb to allow nonzero offset minutes in JSON timestamps. (#8258)
 </notes>
 <contents>
  <dir baseinstalldir="/" name="/">
    <file baseinstalldir="/" name="config.m4" role="src"/>
    <file baseinstalldir="/" name="arena.c" role="src"/>
    <file baseinstalldir="/" name="arena.h" role="src"/>
    <file baseinstalldir="/" name="array.c" role="src"/>
    <file baseinstalldir="/" name="array.h" role="src"/>
    <file baseinstalldir="/" name="convert.c" role="src"/>
    <file baseinstalldir="/" name="convert.h" role="src"/>
    <file baseinstalldir="/" name="def.c" role="src"/>
    <file baseinstalldir="/" name="def.h" role="src"/>
    <file baseinstalldir="/" name="map.c" role="src"/>
    <file baseinstalldir="/" name="map.h" role="src"/>
    <file baseinstalldir="/" name="message.c" role="src"/>
    <file baseinstalldir="/" name="message.h" role="src"/>
    <file baseinstalldir="/" name="names.c" role="src"/>
    <file baseinstalldir="/" name="names.h" role="src"/>
    <file baseinstalldir="/" name="php-upb.c" role="src"/>
    <file baseinstalldir="/" name="php-upb.h" role="src"/>
    <file baseinstalldir="/" name="protobuf.c" role="src"/>
    <file baseinstalldir="/" name="protobuf.h" role="src"/>
    <file baseinstalldir="/" name="wkt.inc" role="src"/>
    <file baseinstalldir="/" name="third_party/wyhash/wyhash.h" role="src"/>
    <file baseinstalldir="/" name="third_party/wyhash/LICENSE" role="doc"/>
    <file baseinstalldir="/" name="LICENSE" role="doc"/>
  </dir>
 </contents>
 <dependencies>
  <required>
   <php>
    <min>7.0.0</min>
   </php>
   <pearinstaller>
    <min>1.4.0</min>
   </pearinstaller>
  </required>
 </dependencies>
 <providesextension>protobuf</providesextension>
 <extsrcrelease/>
 <changelog>
  <release>
   <version>
    <release>3.1.0a1</release>
    <api>3.1.0a1</api>
   </version>
   <stability>
    <release>alpha</release>
    <api>alpha</api>
   </stability>
   <date>2016-09-23</date>
   <time>16:06:07</time>
   <license uri="https://opensource.org/licenses/BSD-3-Clause">3-Clause BSD License</license>
   <notes>
First alpha release
   </notes>
  </release>
  <release>
   <version>
    <release>3.2.0a1</release>
    <api>3.2.0a1</api>
   </version>
   <stability>
    <release>alpha</release>
    <api>alpha</api>
   </stability>
   <date>2017-01-13</date>
   <time>16:06:07</time>
   <license uri="https://opensource.org/licenses/BSD-3-Clause">3-Clause BSD License</license>
   <notes>
Second alpha release.
   </notes>
  </release>
  <release>
   <version>
    <release>3.3.0</release>
    <api>3.3.0</api>
   </version>
   <stability>
    <release>stable</release>
    <api>stable</api>
   </stability>
   <date>2017-04-28</date>
   <time>16:06:07</time>
   <license uri="https://opensource.org/licenses/BSD-3-Clause">3-Clause BSD License</license>
   <notes>
GA release.
   </notes>
  </release>
  <release>
   <version>
    <release>3.3.1</release>
    <api>3.3.0</api>
   </version>
   <stability>
    <release>stable</release>
    <api>stable</api>
   </stability>
   <date>2017-05-08</date>
   <time>15:33:07</time>
   <license uri="https://opensource.org/licenses/BSD-3-Clause">3-Clause BSD License</license>
   <notes>
GA release.
   </notes>
  </release>
  <release>
   <version>
    <release>3.3.2</release>
    <api>3.3.0</api>
   </version>
   <stability>
    <release>stable</release>
    <api>stable</api>
   </stability>
   <date>2017-06-21</date>
   <time>15:33:07</time>
   <license uri="https://opensource.org/licenses/BSD-3-Clause">3-Clause BSD License</license>
   <notes>
GA release.
   </notes>
  </release>
  <release>
   <version>
    <release>3.4.0</release>
    <api>3.4.0</api>
   </version>
   <stability>
    <release>stable</release>
    <api>stable</api>
   </stability>
   <date>2017-08-16</date>
   <time>15:33:07</time>
   <license uri="https://opensource.org/licenses/BSD-3-Clause">3-Clause BSD License</license>
   <notes>
GA release.
   </notes>
  </release>
  <release>
   <version>
    <release>3.4.1</release>
    <api>3.4.1</api>
   </version>
   <stability>
    <release>stable</release>
    <api>stable</api>
   </stability>
   <date>2017-09-14</date>
   <time>11:02:07</time>
   <license uri="https://opensource.org/licenses/BSD-3-Clause">3-Clause BSD License</license>
   <notes>
GA release.
   </notes>
  </release>
  <release>
   <version>
    <release>3.5.0</release>
    <api>3.5.0</api>
   </version>
   <stability>
    <release>stable</release>
    <api>stable</api>
   </stability>
   <date>2017-11-15</date>
   <time>11:02:07</time>
   <license uri="https://opensource.org/licenses/BSD-3-Clause">3-Clause BSD License</license>
   <notes>
GA release.
   </notes>
  </release>
  <release>
   <version>
    <release>3.5.0.1</release>
    <api>3.5.0.1</api>
   </version>
   <stability>
    <release>stable</release>
    <api>stable</api>
   </stability>
   <date>2017-12-06</date>
   <time>11:02:07</time>
   <license uri="https://opensource.org/licenses/BSD-3-Clause">3-Clause BSD License</license>
   <notes>
GA release.
   </notes>
  </release>
  <release>
   <version>
    <release>3.5.1</release>
    <api>3.5.1</api>
   </version>
   <stability>
    <release>stable</release>
    <api>stable</api>
   </stability>
   <date>2017-12-11</date>
   <time>11:02:07</time>
   <license uri="https://opensource.org/licenses/BSD-3-Clause">3-Clause BSD License</license>
   <notes>
GA release.
   </notes>
  </release>
  <release>
   <version>
    <release>3.5.2</release>
    <api>3.5.2</api>
   </version>
   <stability>
    <release>stable</release>
    <api>stable</api>
   </stability>
   <date>2018-03-06</date>
   <time>11:02:07</time>
   <license uri="https://opensource.org/licenses/BSD-3-Clause">3-Clause BSD License</license>
   <notes>
G  A release.
   </notes>
  </release>
  <release>
   <version>
    <release>3.6.0</release>
    <api>3.6.0</api>
   </version>
   <stability>
    <release>stable</release>
    <api>stable</api>
   </stability>
   <date>2018-06-06</date>
   <time>11:02:07</time>
   <license uri="https://opensource.org/licenses/BSD-3-Clause">3-Clause BSD License</license>
   <notes>
G  A release.
   </notes>
  </release>
  <release>
   <version>
    <release>3.6.1</release>
    <api>3.6.1</api>
   </version>
   <stability>
    <release>stable</release>
    <api>stable</api>
   </stability>
   <date>2018-08-03</date>
   <time>11:02:07</time>
   <license uri="https://opensource.org/licenses/BSD-3-Clause">3-Clause BSD License</license>
   <notes>
G  A release.
   </notes>
  </release>
  <release>
   <version>
    <release>3.7.0RC2</release>
    <api>3.7.0</api>
   </version>
   <stability>
    <release>stable</release>
    <api>stable</api>
   </stability>
   <date>2019-02-1</date>
   <time>10:22:43</time>
   <license uri="https://opensource.org/licenses/BSD-3-Clause">3-Clause BSD License</license>
   <notes>GA release.</notes>
  </release>
  <release>
   <version>
    <release>3.7.0RC3</release>
    <api>3.7.0</api>
   </version>
   <stability>
    <release>beta</release>
    <api>beta</api>
   </stability>
   <date>2019-02-22</date>
   <time>11:31:21</time>
   <license uri="https://opensource.org/licenses/BSD-3-Clause">3-Clause BSD License</license>
   <notes>GA release.</notes>
  </release>
  <release>
   <version>
    <release>3.7.0</release>
    <api>3.7.0</api>
   </version>
   <stability>
    <release>stable</release>
    <api>stable</api>
   </stability>
   <date>2019-02-28</date>
   <time>10:19:15</time>
   <license uri="https://opensource.org/licenses/BSD-3-Clause">3-Clause BSD License</license>
   <notes>GA release.</notes>
  </release>
  <release>
   <version>
    <release>3.7.1</release>
    <api>3.7.1</api>
   </version>
   <stability>
    <release>stable</release>
    <api>stable</api>
   </stability>
   <date>2019-03-25</date>
   <time>13:23:39</time>
   <license uri="https://opensource.org/licenses/BSD-3-Clause">3-Clause BSD License</license>
   <notes>GA release.</notes>
  </release>
  <release>
   <version>
    <release>3.8.0RC1</release>
    <api>3.8.0</api>
   </version>
   <stability>
    <release>beta</release>
    <api>beta</api>
   </stability>
   <date>2019-04-23</date>
   <time>16:14:52</time>
   <license uri="https://opensource.org/licenses/BSD-3-Clause">3-Clause BSD License</license>
   <notes>GA release.</notes>
  </release>
  <release>
   <version>
    <release>3.8.0</release>
    <api>3.8.0</api>
   </version>
   <stability>
    <release>stable</release>
    <api>stable</api>
   </stability>
   <date>2019-05-21</date>
   <time>14:07:13</time>
   <license uri="https://opensource.org/licenses/BSD-3-Clause">3-Clause BSD License</license>
   <notes>GA release.</notes>
  </release>
  <release>
   <version>
    <release>3.9.0RC1</release>
    <api>3.9.0</api>
   </version>
   <stability>
    <release>beta</release>
    <api>beta</api>
   </stability>
   <date>2019-06-17</date>
   <time>09:34:50</time>
   <license uri="https://opensource.org/licenses/BSD-3-Clause">3-Clause BSD License</license>
   <notes>GA release.</notes>
  </release>
  <release>
   <version>
    <release>3.9.0</release>
    <api>3.9.0</api>
   </version>
   <stability>
    <release>stable</release>
    <api>stable</api>
   </stability>
   <date>2019-07-10</date>
   <time>16:50:08</time>
   <license uri="https://opensource.org/licenses/BSD-3-Clause">3-Clause BSD License</license>
   <notes>GA release.</notes>
  </release>
  <release>
   <version>
    <release>3.9.1</release>
    <api>3.9.1</api>
   </version>
   <stability>
    <release>stable</release>
    <api>stable</api>
   </stability>
   <date>2019-08-02</date>
   <time>15:59:08</time>
   <license uri="https://opensource.org/licenses/BSD-3-Clause">3-Clause BSD License</license>
   <notes>GA release.</notes>
  </release>
  <release>
   <version>
    <release>3.10.0RC1</release>
    <api>3.10.0</api>
   </version>
   <stability>
    <release>beta</release>
    <api>beta</api>
   </stability>
   <date>2019-09-04</date>
   <time>13:24:25</time>
   <license uri="https://opensource.org/licenses/BSD-3-Clause">3-Clause BSD License</license>
   <notes>GA release.</notes>
  </release>
  <release>
   <version>
    <release>3.10.0RC1</release>
    <api>3.10.0</api>
   </version>
   <stability>
    <release>beta</release>
    <api>beta</api>
   </stability>
   <date>2019-09-05</date>
   <time>10:12:46</time>
   <license uri="https://opensource.org/licenses/BSD-3-Clause">3-Clause BSD License</license>
   <notes>GA release.</notes>
  </release>
  <release>
   <version>
    <release>3.10.0</release>
    <api>3.10.0</api>
   </version>
   <stability>
    <release>stable</release>
    <api>stable</api>
   </stability>
   <date>2019-09-12</date>
   <time>13:48:02</time>
   <license uri="https://opensource.org/licenses/BSD-3-Clause">3-Clause BSD License</license>
   <notes>GA release.</notes>
  </release>
  <release>
   <version>
    <release>3.11.0RC1</release>
    <api>3.11.0</api>
   </version>
   <stability>
    <release>beta</release>
    <api>beta</api>
   </stability>
   <date>2019-11-15</date>
   <time>11:44:18</time>
   <license uri="https://opensource.org/licenses/BSD-3-Clause">3-Clause BSD License</license>
   <notes>GA release.</notes>
  </release>
  <release>
   <version>
    <release>3.11.0RC2</release>
    <api>3.11.0</api>
   </version>
   <stability>
    <release>beta</release>
    <api>beta</api>
   </stability>
   <date>2019-11-21</date>
   <time>10:38:49</time>
   <license uri="https://opensource.org/licenses/BSD-3-Clause">3-Clause BSD License</license>
   <notes>GA release.</notes>
  </release>
  <release>
   <version>
    <release>3.11.0</release>
    <api>3.11.0</api>
   </version>
   <stability>
    <release>stable</release>
    <api>stable</api>
   </stability>
   <date>2019-11-25</date>
   <time>11:47:41</time>
   <license uri="https://opensource.org/licenses/BSD-3-Clause">3-Clause BSD License</license>
   <notes>GA release.</notes>
  </release>
  <release>
   <version>
    <release>3.11.1</release>
    <api>3.11.1</api>
   </version>
   <stability>
    <release>stable</release>
    <api>stable</api>
   </stability>
   <date>2019-12-02</date>
   <time>11:09:17</time>
   <license uri="https://opensource.org/licenses/BSD-3-Clause">3-Clause BSD License</license>
   <notes>GA release.</notes>
  </release>
  <release>
   <version>
    <release>3.11.2</release>
    <api>3.11.2</api>
   </version>
   <stability>
    <release>stable</release>
    <api>stable</api>
   </stability>
   <date>2019-12-10</date>
   <time>11:22:54</time>
   <license uri="https://opensource.org/licenses/BSD-3-Clause">3-Clause BSD License</license>
   <notes>GA release.</notes>
  </release>
  <release>
   <version>
    <release>3.11.3</release>
    <api>3.11.3</api>
   </version>
   <stability>
    <release>stable</release>
    <api>stable</api>
   </stability>
   <date>2020-01-28</date>
   <time>10:20:43</time>
   <license uri="https://opensource.org/licenses/BSD-3-Clause">3-Clause BSD License</license>
   <notes>GA release.</notes>
  </release>
  <release>
   <version>
    <release>3.11.4</release>
    <api>3.11.4</api>
   </version>
   <stability>
    <release>stable</release>
    <api>stable</api>
   </stability>
   <date>2020-02-12</date>
   <time>12:46:57</time>
   <license uri="https://opensource.org/licenses/BSD-3-Clause">3-Clause BSD License</license>
   <notes>GA release.</notes>
  </release>
  <release>
   <version>
    <release>3.12.0RC1</release>
    <api>3.12.0</api>
   </version>
   <stability>
    <release>beta</release>
    <api>beta</api>
   </stability>
   <date>2020-04-30</date>
   <time>14:23:34</time>
   <license uri="https://opensource.org/licenses/BSD-3-Clause">3-Clause BSD License</license>
   <notes>GA release.</notes>
  </release>
  <release>
   <version>
    <release>3.12.0RC2</release>
    <api>3.12.0</api>
   </version>
   <stability>
    <release>beta</release>
    <api>beta</api>
   </stability>
   <date>2020-05-12</date>
   <time>12:48:03</time>
   <license uri="https://opensource.org/licenses/BSD-3-Clause">3-Clause BSD License</license>
   <notes>GA release.</notes>
  </release>
  <release>
   <version>
    <release>3.12.0</release>
    <api>3.12.0</api>
   </version>
   <stability>
    <release>stable</release>
    <api>stable</api>
   </stability>
   <date>2020-05-15</date>
   <time>13:26:23</time>
   <license uri="https://opensource.org/licenses/BSD-3-Clause">3-Clause BSD License</license>
   <notes>GA release.</notes>
  </release>
  <release>
   <version>
    <release>3.12.1</release>
    <api>3.12.1</api>
   </version>
   <stability>
    <release>stable</release>
    <api>stable</api>
   </stability>
   <date>2020-05-20</date>
   <time>10:18:13</time>
   <license uri="https://opensource.org/licenses/BSD-3-Clause">3-Clause BSD License</license>
   <notes>GA release.</notes>
  </release>
  <release>
   <version>
    <release>3.12.2</release>
    <api>3.12.2</api>
   </version>
   <stability>
    <release>stable</release>
    <api>stable</api>
   </stability>
   <date>2020-05-26</date>
   <time>13:57:10</time>
   <license uri="https://opensource.org/licenses/BSD-3-Clause">3-Clause BSD License</license>
   <notes>GA release.</notes>
  </release>
  <release>
   <version>
    <release>3.12.3</release>
    <api>3.12.3</api>
   </version>
   <stability>
    <release>stable</release>
    <api>stable</api>
   </stability>
   <date>2020-06-01</date>
   <time>01:09:39</time>
   <license uri="https://opensource.org/licenses/BSD-3-Clause">3-Clause BSD License</license>
   <notes>GA release.</notes>
  </release>
  <release>
   <version>
    <release>3.13.0RC1</release>
    <api>3.13.0</api>
   </version>
   <stability>
    <release>beta</release>
    <api>beta</api>
   </stability>
   <date>2020-08-05</date>
   <time>11:21:41</time>
   <license uri="https://opensource.org/licenses/BSD-3-Clause">3-Clause BSD License</license>
   <notes>GA release.</notes>
  </release>
  <release>
   <version>
    <release>3.13.0RC2</release>
    <api>3.13.0</api>
   </version>
   <stability>
    <release>beta</release>
    <api>beta</api>
   </stability>
   <date>2020-08-05</date>
   <time>11:22:52</time>
   <license uri="https://opensource.org/licenses/BSD-3-Clause">3-Clause BSD License</license>
   <notes>GA release.</notes>
  </release>
  <release>
   <version>
    <release>3.13.0RC3</release>
    <api>3.13.0</api>
   </version>
   <stability>
    <release>beta</release>
    <api>beta</api>
   </stability>
   <date>2020-08-12</date>
   <time>13:46:54</time>
   <license uri="https://opensource.org/licenses/BSD-3-Clause">3-Clause BSD License</license>
   <notes>GA release.</notes>
  </release>
  <release>
   <version>
    <release>3.13.0</release>
    <api>3.13.0</api>
   </version>
   <stability>
    <release>stable</release>
    <api>stable</api>
   </stability>
   <date>2020-08-14</date>
   <time>14:07:59</time>
   <license uri="https://opensource.org/licenses/BSD-3-Clause">3-Clause BSD License</license>
   <notes>GA release.</notes>
  </release>
  <release>
   <version>
    <release>3.13.0.1</release>
    <api>3.13.0.1</api>
   </version>
   <stability>
    <release>stable</release>
    <api>stable</api>
   </stability>
   <date>2020-10-08</date>
   <time>14:07:59</time>
   <license uri="https://opensource.org/licenses/BSD-3-Clause">3-Clause BSD License</license>
   <notes>GA release.</notes>
  </release>
  <release>
   <version>
    <release>3.14.0RC1</release>
    <api>3.14.0</api>
   </version>
   <stability>
    <release>beta</release>
    <api>beta</api>
   </stability>
   <date>2020-11-05</date>
   <time>13:39:47</time>
   <license uri="https://opensource.org/licenses/BSD-3-Clause">3-Clause BSD License</license>
   <notes>
   </notes>
  </release>
  <release>
   <version>
    <release>3.14.0RC2</release>
    <api>3.14.0</api>
   </version>
   <stability>
    <release>beta</release>
    <api>beta</api>
   </stability>
   <date>2020-11-10</date>
   <time>16:28:41</time>
   <license uri="https://opensource.org/licenses/BSD-3-Clause">3-Clause BSD License</license>
   <notes>
   </notes>
  </release>
  <release>
   <version>
    <release>3.14.0RC3</release>
    <api>3.14.0</api>
   </version>
   <stability>
    <release>beta</release>
    <api>beta</api>
   </stability>
   <date>2020-11-11</date>
   <time>10:35:18</time>
   <license uri="https://opensource.org/licenses/BSD-3-Clause">3-Clause BSD License</license>
   <notes>
   </notes>
  </release>
  <release>
   <version>
    <release>3.14.0</release>
    <api>3.14.0</api>
   </version>
   <stability>
    <release>stable</release>
    <api>stable</api>
   </stability>
   <date>2020-11-12</date>
   <time>14:06:40</time>
   <license uri="https://opensource.org/licenses/BSD-3-Clause">3-Clause BSD License</license>
   <notes>
   </notes>
  </release>
  <release>
   <version>
    <release>3.15.0RC1</release>
    <api>3.15.0</api>
   </version>
   <stability>
    <release>beta</release>
    <api>beta</api>
   </stability>
   <date>2021-02-05</date>
   <time>14:15:36</time>
   <license uri="https://opensource.org/licenses/BSD-3-Clause">3-Clause BSD License</license>
   <notes>
   </notes>
  </release>
  <release>
   <version>
    <release>3.15.0RC2</release>
    <api>3.15.0</api>
   </version>
   <stability>
    <release>beta</release>
    <api>beta</api>
   </stability>
   <date>2021-02-17</date>
   <time>09:10:33</time>
   <license uri="https://opensource.org/licenses/BSD-3-Clause">3-Clause BSD License</license>
   <notes>
   </notes>
  </release>
  <release>
   <version>
    <release>3.15.0</release>
    <api>3.15.0</api>
   </version>
   <stability>
    <release>stable</release>
    <api>stable</api>
   </stability>
   <date>2021-02-18</date>
   <time>10:33:10</time>
   <license uri="https://opensource.org/licenses/BSD-3-Clause">3-Clause BSD License</license>
   <notes>
   </notes>
  </release>
<<<<<<< HEAD
=======
  <release>
   <version>
    <release>3.15.1</release>
    <api>3.15.1</api>
   </version>
   <stability>
    <release>stable</release>
    <api>stable</api>
   </stability>
   <date>2021-02-19</date>
   <time>10:50:04</time>
   <license uri="https://opensource.org/licenses/BSD-3-Clause">3-Clause BSD License</license>
   <notes>
   </notes>
  </release>
>>>>>>> 052dc799
 </changelog>
</package><|MERGE_RESOLUTION|>--- conflicted
+++ resolved
@@ -10,19 +10,11 @@
   <email>protobuf-opensource@google.com</email>
   <active>yes</active>
  </lead>
-<<<<<<< HEAD
- <date>2021-02-18</date>
- <time>10:33:10</time>
- <version>
-  <release>3.15.0</release>
-  <api>3.15.0</api>
-=======
  <date>2021-02-19</date>
  <time>10:50:04</time>
  <version>
   <release>3.15.1</release>
   <api>3.15.1</api>
->>>>>>> 052dc799
  </version>
  <stability>
   <release>stable</release>
@@ -813,8 +805,6 @@
    <notes>
    </notes>
   </release>
-<<<<<<< HEAD
-=======
   <release>
    <version>
     <release>3.15.1</release>
@@ -830,6 +820,5 @@
    <notes>
    </notes>
   </release>
->>>>>>> 052dc799
  </changelog>
 </package>