--- conflicted
+++ resolved
@@ -1,14 +1,5 @@
-<<<<<<< HEAD
-""" Contains version numbers to be used in other bzl files """
-PROTOC_VERSION = "22.1"
-PROTOBUF_JAVA_VERSION = "3.22.1"
-PROTOBUF_PYTHON_VERSION = "4.22.1"
-PROTOBUF_PHP_VERSION = "3.22.1"
-PROTOBUF_RUBY_VERSION = "3.22.1"
-=======
 PROTOC_VERSION = "22.2"
 PROTOBUF_JAVA_VERSION = "3.22.2"
 PROTOBUF_PYTHON_VERSION = "4.22.2"
 PROTOBUF_PHP_VERSION = "3.22.2"
-PROTOBUF_RUBY_VERSION = "3.22.2"
->>>>>>> 787fc7dd
+PROTOBUF_RUBY_VERSION = "3.22.2"