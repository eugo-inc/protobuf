--- conflicted
+++ resolved
@@ -167,26 +167,20 @@
 if __name__ == '__main__':
   ext_module_list = []
   warnings_as_errors = '--warnings_as_errors'
-<<<<<<< HEAD
-  if cpp_impl in sys.argv:
-    sys.argv.remove(cpp_impl)
-    extra_compile_args = ['-Wno-write-strings',
-                          '-Wno-invalid-offsetof',
-                          '-Wno-sign-compare']
-=======
   if get_option_from_sys_argv('--cpp_implementation'):
     # Link libprotobuf.a and libprotobuf-lite.a statically with the
     # extension. Note that those libraries have to be compiled with
     # -fPIC for this to work.
     compile_static_ext = get_option_from_sys_argv('--compile_static_extension')
-    extra_compile_args = ['-Wno-write-strings', '-Wno-invalid-offsetof']
+    extra_compile_args = ['-Wno-write-strings',
+                          '-Wno-invalid-offsetof',
+                          '-Wno-sign-compare']
     libraries = ['protobuf']
     extra_objects = None
     if compile_static_ext:
       libraries = None
       extra_objects = ['../src/.libs/libprotobuf.a',
                        '../src/.libs/libprotobuf-lite.a']
->>>>>>> 452e2b2c
     test_conformance.target = 'test_python_cpp'
 
     if "clang" in os.popen('$CC --version 2> /dev/null').read():
