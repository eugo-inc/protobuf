--- conflicted
+++ resolved
@@ -348,18 +348,11 @@
   if (HasHazzer(descriptor_)) {
     WriteFieldAccessorDocComment(printer, descriptor_, HAZZER,
                                  /* builder */ false, /* kdoc */ true);
-<<<<<<< HEAD
     printer->Print(
         variables_,
         "public fun ${$has$kt_capitalized_name$$}$(): kotlin.Boolean {\n"
         "  return $kt_dsl_builder$.${$has$capitalized_name$$}$()\n"
         "}\n");
-=======
-    printer->Print(variables_,
-                   "fun ${$has$kt_capitalized_name$$}$(): kotlin.Boolean {\n"
-                   "  return $kt_dsl_builder$.${$has$capitalized_name$$}$()\n"
-                   "}\n");
->>>>>>> e99b2819
   }
 }
 
