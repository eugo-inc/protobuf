--- conflicted
+++ resolved
@@ -398,8 +398,6 @@
           GetSizeInit(layout.GetFieldOffset(field)),
           GetSizeInit(MessageLayout::SizeOfUnwrapped(field).size),
           "(upb_fieldtype_t)0" /* TODO */);
-<<<<<<< HEAD
-=======
       if (field->cpp_type() == protobuf::FieldDescriptor::CPPTYPE_MESSAGE) {
         output(
             "UPB_INLINE struct $0* $1_add_$2($1 *msg, upb_arena *arena) {\n"
@@ -427,7 +425,6 @@
             "(upb_fieldtype_t)0" /* TODO */
         );
       }
->>>>>>> bc916f1d
     } else {
       output("UPB_INLINE void $0_set_$1($0 *msg, $2 value) { ", msgname,
              field->name(), CType(field));
